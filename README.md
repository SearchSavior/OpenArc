--- conflicted
+++ resolved
@@ -1,29 +1,17 @@
 ![CLI Help Screen](assets/openarc_DOOM.png)
 
-<<<<<<< HEAD
 [![Discord](https://img.shields.io/discord/1341627368581628004?logo=Discord&logoColor=%23ffffff&label=Discord&link=https%3A%2F%2Fdiscord.gg%2FmaMY7QjG)](https://discord.gg/maMY7QjG)
 [![Hugging Face](https://img.shields.io/badge/🤗%20Hugging%20Face-Echo9Zulu-yellow)](https://huggingface.co/Echo9Zulu)
-=======
-[![Discord](https://img.shields.io/discord/1341627368581628004?logo=Discord&logoColor=%23ffffff&label=Discord&link=https%3A%2F%2Fdiscord.gg%2FmaMY7QjG)](https://discord.gg/Bzz9hax9Jq)
-
->>>>>>> 9fca3140
+
 
 
 > [!NOTE]
 > OpenArc is under active development. Expect breaking changes.
 
-<<<<<<< HEAD
+
 
 **OpenArc** is an inference engine which makes using Intel devices as accelerators easier.
-=======
-**OpenArc** is an inference engine built with Optimum-Intel to leverage hardware acceleration on Intel CPUs, GPUs and NPUs through OpenVINO runtime that integrates closely with Huggingface Transformers. 
-
-Under the hood OpenArc hosts a webserver over a growing collection of Transformers integrated AutoModel classes from Optimum-Intel. These enable accelerating inference on a wide range of tasks, models and source frameworks.
-
-## Currently implemented
-
-OpenArc currently supports text generation and text generation with vision. Support for speculative decoding, generating embeddings, speech tasks, image generation, PaddleOCR, and other 
->>>>>>> 9fca3140
+
 
 Powered by Optimum-Intel to leverage hardware acceleration on Intel CPUs, GPUs and NPUs through OpenVINO runtime, OpenArc integrates closely with Huggingface Transformers making the inference-work our codebase performs easy to understand.    
 
@@ -66,11 +54,7 @@
 python openarc_cli.py --help
 ```
 
-<<<<<<< HEAD
 The screen should look like this:
-=======
-Supported operating system are a bit different for each class of device. Please review [system requirments](https://docs.openvino.ai/2025/about-openvino/release-notes-openvino/system-requirements.html#cpu) for OpenVINO 2025.1.0optimum to learn which
->>>>>>> 9fca3140
 
 ![CLI Help Screen](assets/cli_main_help.png)
 
@@ -81,7 +65,6 @@
 ```
 python openarc_cli.py serve start
 ```
-
 
 To load a model open another temrinal:
 
@@ -112,11 +95,7 @@
 	- [Linux Drivers](https://github.com/SearchSavior/OpenArc/discussions/11)
 	- [Windows Drivers](https://github.com/SearchSavior/OpenArc/discussions/12)
 
-<<<<<<< HEAD
 After setting up the environment run
-=======
-    The Gradio dashboard has tools for querying your device under the Tools tab to learn what optimization properties are selected by default.
->>>>>>> 9fca3140
 
 ```
 python openarc_cli.py tool device-properties
@@ -168,46 +147,13 @@
 Build Optimum-Intel from source to get the latest support:
 
 ```
-<<<<<<< HEAD
 pip install optimum[openvino]+https://github.com/huggingface/optimum-intel
-=======
-pip install "optimum-intel[openvino] @ git+https://github.com/huggingface/optimum-intel"
->>>>>>> 9fca3140
 ```
 
 > [!Tips]
 - Avoid setting up the environment from IDE extensions. 
 - Try not to use the environment for other ML projects. Soon we will have uv.
 </details>
-
-<<<<<<< HEAD
-=======
-## Usage
-
-OpenArc has two components:
-
-- start_server.py - launches the inference server
-- start_dashboard.py - launches the dashboard, which manages the server and provides some useful tools
-
-
-To launch the inference server run
-```
-python start_server.py --host 0.0.0.0 --openarc-port 8000
-```
-
-> host: defines the ip address to bind the server to
-
-> openarc_port: defines the port which can be used to access the server			
-
-To launch the dashboard run
-```
-python start_dashboard.py --openarc-port 8000
-```
-> openarc_port: defines the port which requests from the dashboard use
-
-Run these in two different terminals.
->>>>>>> 9fca3140
-
 
 ## OpenWebUI
 
