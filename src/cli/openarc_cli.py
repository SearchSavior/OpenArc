<<<<<<< HEAD
#!/usr/bin/env python3
"""
OpenArc CLI Tool - Command-line interface for OpenArc server operations.
"""
import os
import json
from pathlib import Path

import requests
import rich_click as click
from rich.console import Console
from rich.panel import Panel
from rich.table import Table
from rich.text import Text

from src.server.launch import start_server
from src.cli.device_query import DeviceDataQuery, DeviceDiagnosticQuery

click.rich_click.STYLE_OPTIONS_TABLE_LEADING = 1
click.rich_click.STYLE_OPTIONS_TABLE_BOX = "SIMPLE"
click.rich_click.STYLE_COMMANDS_TABLE_SHOW_LINES = True
click.rich_click.STYLE_COMMANDS_TABLE_BORDER_STYLE = "red"
click.rich_click.STYLE_COMMANDS_TABLE_ROW_STYLES = ["magenta", "yellow", "cyan", "green"]

console = Console()

PROJECT_ROOT = Path(__file__).parent.parent.parent
CONFIG_FILE = PROJECT_ROOT / "openarc-config.json"

def save_cli_config(host: str, port: int):
    """Save server configuration to JSON config file."""
    config = load_full_config()  # Load existing config first
    config.update({
        "server": {
            "host": host,
            "port": port
        },
        "created_by": "openarc-cli",
        "version": "1.0"
    })
    
    with open(CONFIG_FILE, "w") as f:
        json.dump(config, f, indent=2)
    
    console.print(f"📝 [dim]Configuration saved to: {CONFIG_FILE}[/dim]")

def save_model_config(model_name: str, load_config: dict):
    """Save model configuration to JSON config file."""
    config = load_full_config()
    
    if "models" not in config:
        config["models"] = {}
    
    config["models"][model_name] = load_config
    
    with open(CONFIG_FILE, "w") as f:
        json.dump(config, f, indent=2)
    
    console.print(f"💾 [green]Model configuration saved:[/green] {model_name}")

def load_full_config():
    """Load full configuration from JSON config file."""
    if CONFIG_FILE.exists():
        try:
            with open(CONFIG_FILE, "r") as f:
                config = json.load(f)
                return config if config else {}
        except (json.JSONDecodeError, FileNotFoundError):
            console.print(f"[yellow]Warning: Could not read config file {CONFIG_FILE}[/yellow]")
    
    return {}

def get_model_config(model_name: str):
    """Get model configuration by name."""
    config = load_full_config()
    models = config.get("models", {})
    return models.get(model_name)

def remove_model_config(model_name: str):
    """Remove model configuration by name."""
    config = load_full_config()
    models = config.get("models", {})
    
    if model_name not in models:
        return False
    
    del models[model_name]
    config["models"] = models
    
    with open(CONFIG_FILE, "w") as f:
        json.dump(config, f, indent=2)
    
    return True

def load_cli_config():
    """Load server configuration from YAML config file."""
    config = load_full_config()
    if config and "server" in config:
        return config["server"]
    
    return {"host": "localhost", "port": 8000}  # defaults

class OpenArcCLI:
    def __init__(self, base_url=None, api_key=None):
        if base_url is None:
            config = load_cli_config()
            base_url = f"http://{config['host']}:{config['port']}"
        self.base_url = base_url
        self.api_key = api_key or os.getenv('OPENARC_API_KEY')
        
    def get_headers(self):
        """Get headers for API requests."""
        headers = {'Content-Type': 'application/json'}
        if self.api_key:
            headers['Authorization'] = f'Bearer {self.api_key}'
        return headers

class ColoredAsciiArtGroup(click.RichGroup):
    def get_help(self, ctx):
        console = Console()
        art = Text()
        art.append(" _____                   ___           \n", style="blue")
        art.append("|  _  |                 / _ \\          \n", style="blue")
        art.append("| | | |_ __   ___ _ __ / /_\\ \\_ __ ___ \n", style="blue")
        art.append("| | | | '_ \\ / _ \\ '_ \\|  _  | '__/ __|\n", style="blue")
        art.append("\\ \\_/ / |_) |  __/ | | | | | | | | (__ \n", style="blue")
        art.append(" \\___/| .__/ \\___|_| |_\\_| |_/_|  \\___|\n", style="blue")
        art.append("      | |                              \n", style="white")
        art.append("      |_|                              \n", style="white")
        art.append(" \n", style="white")
        art.append(" The CLI application   \n", style="white")
        console.print(art)
        return super().get_help(ctx)

@click.group(cls=ColoredAsciiArtGroup)
def cli():
    """
    Use this application to interface with the OpenArc server.
    
    Features:

    • Start the OpenArc server.
    
    • Load models into the OpenArc server.
    
    • List models from saved configurations.

    • Check the status of loaded models.

    • Unload models.

    • Query device properties.

    • Query installed devices.


    To get started add --help to one of the commands below to view its documentation.
    """

@cli.command()
@click.option('--model-name', '--mn',
    required=True,
    help='Public facing name of the model.')
@click.option('--model-path', '--m',
    required=True, 
    help='Path to OpenVINO IR converted model.')
@click.option('--engine', '--en',
    type=click.Choice(['ovgenai', 'openvino', 'optimum']),
    required=True,
    help='Engine used to load the model (ovgenai, openvino, optimum)')
@click.option('--model-type', '--mt',
    type=click.Choice(['llm', 'vlm', 'whisper', 'kokoro', 'emb', 'rerank']),
    required=True,
    help='Model type (llm, vlm, whisper, kokoro, emb, rerank)')
@click.option('--device', '--d',
    required=True,
    help='Device(s) to load the model on.')
@click.option("--runtime-config", "--rtc",
    type=dict,
    default={},
    help='OpenVINO runtime configuration (e.g., performance hints). These are checked serverside at runtime.')
@click.pass_context
def add(ctx, model_path, model_name, engine, model_type, device, runtime_config):
    """- Add a model configuration to the config file."""
    
    # Build and save configuration
    load_config = {
        "model_name": model_name,
        "model_path": model_path,  
        "model_type": model_type,  
        "engine": engine,    
        "device": device,
        "runtime_config": runtime_config if runtime_config else {}
    }
    
    save_model_config(model_name, load_config)
    console.print(f"✅ [green]Saved configuration for:[/green] {model_name}")
    console.print(f"[dim]Use 'openarc load --mn {model_name}' to load this model.[/dim]")

@cli.command()
@click.option('--model-name', '--mn',
    required=True,
    help='Model name to load from saved configuration.')
@click.pass_context
def load(ctx, model_name):
    """- Load a model from saved configuration."""
    cli_instance = OpenArcCLI()
    
    # Get saved configuration
    saved_config = get_model_config(model_name)
    
    if not saved_config:
        console.print(f"❌ [red]Model configuration not found:[/red] {model_name}")
        console.print("[yellow]Tip: Use 'openarc list' to see saved configurations, or 'openarc add' to create a new one.[/yellow]")
        ctx.exit(1)
    
    load_config = saved_config.copy()
    
    # Make API request to load the model
    url = f"{cli_instance.base_url}/openarc/load"
    
    try:
        console.print("[cyan]working...[/cyan]")
        response = requests.post(url, json=load_config, headers=cli_instance.get_headers())
        
        if response.status_code == 200:

            console.print("[green]Done![/green]")
            console.print("[dim]Use 'openarc status' to check the status of loaded models.[/dim]")
        else:
            console.print(f"❌ [red]error: {response.status_code}[/red]")
            console.print(f"[red]Response:[/red] {response.text}")
            ctx.exit(1)
            
    except requests.exceptions.RequestException as e:
        console.print(f"❌ [red]Request failed:[/red] {e}")
        ctx.exit(1)

@cli.command()
@click.option('--model-name', '--mn', required=True, help='Model name to unload')
@click.pass_context
def unload(ctx, model_name):
    """
    - POST Delete a model from registry and unload from memory.
    """
    cli_instance = OpenArcCLI()

    url = f"{cli_instance.base_url}/openarc/unload"
    payload = {"model_name": model_name}
    
    try:
        console.print(f"🗑️  [blue]Unloading model:[/blue] {model_name}")
        response = requests.post(url, json=payload, headers=cli_instance.get_headers())
        
        if response.status_code == 200:
            result = response.json()
            # Handle different possible response formats
            message = result.get('message', f"Model '{model_name}' unloaded successfully")
            console.print(f"✅ [green]{message}[/green]")
        else:
            console.print(f"❌ [red]Error unloading model: {response.status_code}[/red]")
            console.print(f"[red]Response:[/red] {response.text}")
            ctx.exit(1)
            
    except requests.exceptions.RequestException as e:
        console.print(f"❌ [red]Request failed:[/red] {e}")
        ctx.exit(1)

@cli.command()
@click.option('--model-name','--mn', help='Model name to remove (used with --rm).')
@click.option('--rm', is_flag=True, help='Remove a model configuration.')
@click.pass_context
def list(ctx, rm, model_name):
    """- List saved model configurations.
       
       - Remove a model configuration."""
    if rm:
        if not model_name:
            console.print("❌ [red]Error:[/red] --model-name is required when using --rm")

            ctx.exit(1)
        
        # Check if model exists before trying to remove
        existing_config = get_model_config(model_name)
        if not existing_config:
            console.print(f"❌ {model_name}[red] not found:[/red]")
            console.print("[yellow]Use 'openarc list' to see available configurations.[/yellow]")
            ctx.exit(1)
        
        # Remove the configuration
        if remove_model_config(model_name):
            console.print(f"🗑️  [green]Model configuration removed:[/green] {model_name}")
        else:
            console.print(f"❌ [red]Failed to remove model configuration:[/red] {model_name}")
            ctx.exit(1)
        return
    
    config = load_full_config()
    models = config.get("models", {})
    
    if not models:
        console.print("[yellow]No model configurations found.[/yellow]")
        console.print("[dim]Use 'openarc add --help' to see how to save configurations.[/dim]")
        return
    
    console.print(f"📋 [blue]Saved Model Configurations ({len(models)}):[/blue]\n")
    
    for model_name, model_config in models.items():
        # Create a table for each model configuration
        config_table = Table(show_header=False, box=None, pad_edge=False)
        

        config_table.add_row("model_name", f"[cyan]{model_name}[/cyan]")
        config_table.add_row("device", f"[blue]{model_config.get('device')}[/blue]")
        config_table.add_row("engine", f"[green]{model_config.get('engine')}[/green]")
        config_table.add_row("model_type", f"[magenta]{model_config.get('model_type')}[/magenta]")
        
        
        rtc = model_config.get('runtime_config', {})
        if rtc:
            config_table.add_row("", "")
            config_table.add_row(Text("runtime_config", style="bold underline yellow"), "")
            for key, value in rtc.items():
                config_table.add_row(f"  {key}", f"[dim]{value}[/dim]")
        
        panel = Panel(
            config_table,
            border_style="green"
        )
        console.print(panel)
    
    console.print("\n[dim]To load a saved configuration: openarc load --model-name <model_name>[/dim]")
    console.print("[dim]To remove a configuration: openarc list --remove --model-name <model_name>[/dim]")

@cli.command()
@click.pass_context
def status(ctx):
    """- GET Status of loaded models."""
    cli_instance = OpenArcCLI()
    
    url = f"{cli_instance.base_url}/openarc/status"
    
    try:
        console.print("📊 [blue]Getting model status...[/blue]")
        response = requests.get(url, headers=cli_instance.get_headers())
        
        if response.status_code == 200:
            result = response.json()
            models = result.get("models", [])
            total_models = result.get("total_loaded_models", 0)
            
            if not models:
                console.print("[yellow]No models currently loaded.[/yellow]")
            else:
                # Create a table for all models
                status_table = Table(title=f"📊 Loaded Models ({total_models})")
                status_table.add_column("model_name", style="cyan", width=20)
                status_table.add_column("device", style="blue", width=10)
                status_table.add_column("model_type", style="magenta", width=15)
                status_table.add_column("engine", style="green", width=10)
                status_table.add_column("status", style="yellow", width=10)
                status_table.add_column("time_loaded", style="dim", width=20)
                
                for model in models:
                    model_name = model.get("model_name")
                    device = model.get("device")
                    model_type = model.get("model_type")
                    engine = model.get("engine")
                    status = model.get("status")
                    time_loaded = model.get("time_loaded")
                    
                    status_table.add_row(
                        model_name,
                        device,
                        model_type,
                        engine,
                        status,
                        time_loaded
                    )
                
                console.print(status_table)
                console.print(f"\n[green]Total models loaded: {total_models}[/green]")
            
        else:
            console.print(f"❌ [red]Error getting status: {response.status_code}[/red]")
            console.print(f"[red]Response:[/red] {response.text}")
            ctx.exit(1)
            
    except requests.exceptions.RequestException as e:
        console.print(f"❌ [red]Request failed:[/red] {e}")
        ctx.exit(1)

@cli.group()
@click.pass_context
def tool(ctx):
    """- Utility scripts."""
    pass

@tool.command('device-props')
@click.pass_context
def device_properties(ctx):
    """
    - Query OpenVINO device properties for all available devices.
    """
    
    try:
        console.print("🔍 [blue]Querying device data for all devices...[/blue]")
        device_query = DeviceDataQuery()
        available_devices = device_query.get_available_devices()
        
        console.print(f"\n📊 [green]Available Devices ({len(available_devices)}):[/green]")
        
        if not available_devices:
            console.print("❌ [red]No devices found![/red]")
            ctx.exit(1)
        
        for device in available_devices:
            # Create a panel for each device
            properties = device_query.get_device_properties(device)
            properties_text = "\n".join([f"{key}: {value}" for key, value in properties.items()])
            
            panel = Panel(
                properties_text,
                title=f"🔹 Device: {device}",
                title_align="left",
                border_style="blue"
            )
            console.print(panel)
        
        console.print(f"\n✅ [green]Found {len(available_devices)} device(s)[/green]")
        
    except Exception as e:
        console.print(f"❌ [red]Error querying device data:[/red] {e}")
        ctx.exit(1)

@tool.command('device-detect')
@click.pass_context
def device_detect(ctx):
    """
    - Detect available OpenVINO devices.
    """
    
    try:
        console.print("🔍 [blue]Detecting OpenVINO devices...[/blue]")
        diagnostic = DeviceDiagnosticQuery()
        available_devices = diagnostic.get_available_devices()
        
        table = Table()
        table.add_column("Index", style="cyan", width=2)
        table.add_column("Device", style="green")
        
        if not available_devices:
            console.print("❌ [red] Sanity test failed: No OpenVINO devices found! Maybe check your drivers?[/red]")
            ctx.exit(1)
        
        for i, device in enumerate(available_devices, 1):
            table.add_row(str(i), device)
        
        console.print(table)
        console.print(f"\n✅ [green] Sanity test passed: found {len(available_devices)} device(s)[/green]")
            
    except Exception as e:
        console.print(f"❌ [red]Sanity test failed: No OpenVINO devices found! Maybe check your drivers?[/red] {e}")
        ctx.exit(1)

@cli.group()
def serve():
    """
    - Start the OpenArc server.
    """
    pass

@serve.command("start")
@click.option("--host", type=str, default="0.0.0.0", show_default=True,
              help="""
              - Host to bind the server to
              """)
@click.option("--openarc-port", 
              type=int, 
              default=8000, 
              show_default=True,
              help="""
              - Port to bind the server to
              """)

def start(host, openarc_port):
    """
    - 'start' reads --host and --openarc-port from config or defaults to 0.0.0.0:8000
    """
    # Save server configuration for other CLI commands to use
    save_cli_config(host, openarc_port)
    
    console.print(f"🚀 [green]Starting OpenArc server on {host}:{openarc_port}[/green]")
    start_server(host=host, openarc_port=openarc_port)


if __name__ == "__main__":
    cli()



=======
#!/usr/bin/env python3
"""
OpenArc CLI Tool - Command-line interface for OpenArc server operations.
"""
import os
import json
from pathlib import Path

import requests
import rich_click as click
from rich.console import Console
from rich.panel import Panel
from rich.table import Table
from rich.text import Text

from src.server.launch import start_server
from src.cli.device_query import DeviceDataQuery, DeviceDiagnosticQuery

click.rich_click.STYLE_OPTIONS_TABLE_LEADING = 1
click.rich_click.STYLE_OPTIONS_TABLE_BOX = "SIMPLE"
click.rich_click.STYLE_COMMANDS_TABLE_SHOW_LINES = True
click.rich_click.STYLE_COMMANDS_TABLE_BORDER_STYLE = "red"
click.rich_click.STYLE_COMMANDS_TABLE_ROW_STYLES = ["magenta", "yellow", "cyan", "green"]

console = Console()

PROJECT_ROOT = Path(__file__).parent.parent.parent
CONFIG_FILE = PROJECT_ROOT / "openarc-config.json"

def save_cli_config(host: str, port: int):
    """Save server configuration to JSON config file."""
    config = load_full_config()  # Load existing config first
    config.update({
        "server": {
            "host": host,
            "port": port
        },
        "created_by": "openarc-cli",
        "version": "1.0"
    })
    
    with open(CONFIG_FILE, "w") as f:
        json.dump(config, f, indent=2)
    
    console.print(f"📝 [dim]Configuration saved to: {CONFIG_FILE}[/dim]")

def save_model_config(model_name: str, load_config: dict):
    """Save model configuration to JSON config file."""
    config = load_full_config()
    
    if "models" not in config:
        config["models"] = {}
    
    config["models"][model_name] = load_config
    
    with open(CONFIG_FILE, "w") as f:
        json.dump(config, f, indent=2)
    
    console.print(f"💾 [green]Model configuration saved:[/green] {model_name}")

def load_full_config():
    """Load full configuration from JSON config file."""
    if CONFIG_FILE.exists():
        try:
            with open(CONFIG_FILE, "r") as f:
                config = json.load(f)
                return config if config else {}
        except (json.JSONDecodeError, FileNotFoundError):
            console.print(f"[yellow]Warning: Could not read config file {CONFIG_FILE}[/yellow]")
    
    return {}

def get_model_config(model_name: str):
    """Get model configuration by name."""
    config = load_full_config()
    models = config.get("models", {})
    return models.get(model_name)

def remove_model_config(model_name: str):
    """Remove model configuration by name."""
    config = load_full_config()
    models = config.get("models", {})
    
    if model_name not in models:
        return False
    
    del models[model_name]
    config["models"] = models
    
    with open(CONFIG_FILE, "w") as f:
        json.dump(config, f, indent=2)
    
    return True

def load_cli_config():
    """Load server configuration from YAML config file."""
    config = load_full_config()
    if config and "server" in config:
        return config["server"]
    
    return {"host": "localhost", "port": 8000}  # defaults

class OpenArcCLI:
    def __init__(self, base_url=None, api_key=None):
        if base_url is None:
            config = load_cli_config()
            base_url = f"http://{config['host']}:{config['port']}"
        self.base_url = base_url
        self.api_key = api_key or os.getenv('OPENARC_API_KEY')
        
    def get_headers(self):
        """Get headers for API requests."""
        headers = {'Content-Type': 'application/json'}
        if self.api_key:
            headers['Authorization'] = f'Bearer {self.api_key}'
        return headers

class ColoredAsciiArtGroup(click.RichGroup):
    def get_help(self, ctx):
        console = Console()
        art = Text()
        art.append(" _____                   ___           \n", style="blue")
        art.append("|  _  |                 / _ \\          \n", style="blue")
        art.append("| | | |_ __   ___ _ __ / /_\\ \\_ __ ___ \n", style="blue")
        art.append("| | | | '_ \\ / _ \\ '_ \\|  _  | '__/ __|\n", style="blue")
        art.append("\\ \\_/ / |_) |  __/ | | | | | | | | (__ \n", style="blue")
        art.append(" \\___/| .__/ \\___|_| |_\\_| |_/_|  \\___|\n", style="blue")
        art.append("      | |                              \n", style="white")
        art.append("      |_|                              \n", style="white")
        art.append(" \n", style="white")
        art.append(" The CLI application   \n", style="white")
        console.print(art)
        return super().get_help(ctx)

@click.group(cls=ColoredAsciiArtGroup)
def cli():
    """
    Use this application to interface with the OpenArc server.
    
    Features:

    • Start the OpenArc server.
    
    • Load models into the OpenArc server.
    
    • List models from saved configurations.

    • Check the status of loaded models.

    • Unload models.

    • Query device properties.

    • Query installed devices.


    To get started add --help to one of the commands below to view its documentation.
    """

@cli.command()
@click.option('--model-name', '--mn',
    required=True,
    help='Public facing name of the model.')
@click.option('--model-path', '--m',
    required=True, 
    help='Path to OpenVINO IR converted model.')
@click.option('--engine', '--en',
    type=click.Choice(['ovgenai', 'openvino', 'optimum']),
    required=True,
    help='Engine used to load the model (ovgenai, openvino, optimum)')
@click.option('--model-type', '--mt',
    type=click.Choice(['llm', 'vlm', 'whisper', 'kokoro', 'emb']),
    required=True,
    help='Model type (llm, vlm, whisper, kokoro, emb)')
@click.option('--device', '--d',
    required=True,
    help='Device(s) to load the model on.')
@click.option("--runtime-config", "--rtc",
    type=dict,
    default={},
    help='OpenVINO runtime configuration (e.g., performance hints). These are checked serverside at runtime.')
@click.pass_context
def add(ctx, model_path, model_name, engine, model_type, device, runtime_config):
    """- Add a model configuration to the config file."""
    
    # Build and save configuration
    load_config = {
        "model_name": model_name,
        "model_path": model_path,  
        "model_type": model_type,  
        "engine": engine,    
        "device": device,
        "runtime_config": runtime_config if runtime_config else {}
    }
    
    save_model_config(model_name, load_config)
    console.print(f"✅ [green]Saved configuration for:[/green] {model_name}")
    console.print(f"[dim]Use 'openarc load --mn {model_name}' to load this model.[/dim]")

@cli.command()
@click.option('--model-name', '--mn',
    required=True,
    help='Model name to load from saved configuration.')
@click.pass_context
def load(ctx, model_name):
    """- Load a model from saved configuration."""
    cli_instance = OpenArcCLI()
    
    # Get saved configuration
    saved_config = get_model_config(model_name)
    
    if not saved_config:
        console.print(f"❌ [red]Model configuration not found:[/red] {model_name}")
        console.print("[yellow]Tip: Use 'openarc list' to see saved configurations, or 'openarc add' to create a new one.[/yellow]")
        ctx.exit(1)
    
    load_config = saved_config.copy()
    
    # Make API request to load the model
    url = f"{cli_instance.base_url}/openarc/load"
    
    try:
        console.print("[cyan]working...[/cyan]")
        response = requests.post(url, json=load_config, headers=cli_instance.get_headers())
        
        if response.status_code == 200:

            console.print("[green]Done![/green]")
            console.print("[dim]Use 'openarc status' to check the status of loaded models.[/dim]")
        else:
            console.print(f"❌ [red]error: {response.status_code}[/red]")
            console.print(f"[red]Response:[/red] {response.text}")
            ctx.exit(1)
            
    except requests.exceptions.RequestException as e:
        console.print(f"❌ [red]Request failed:[/red] {e}")
        ctx.exit(1)

@cli.command()
@click.option('--model-name', '--mn', required=True, help='Model name to unload')
@click.pass_context
def unload(ctx, model_name):
    """
    - POST Delete a model from registry and unload from memory.
    """
    cli_instance = OpenArcCLI()

    url = f"{cli_instance.base_url}/openarc/unload"
    payload = {"model_name": model_name}
    
    try:
        console.print(f"🗑️  [blue]Unloading model:[/blue] {model_name}")
        response = requests.post(url, json=payload, headers=cli_instance.get_headers())
        
        if response.status_code == 200:
            result = response.json()
            # Handle different possible response formats
            message = result.get('message', f"Model '{model_name}' unloaded successfully")
            console.print(f"✅ [green]{message}[/green]")
        else:
            console.print(f"❌ [red]Error unloading model: {response.status_code}[/red]")
            console.print(f"[red]Response:[/red] {response.text}")
            ctx.exit(1)
            
    except requests.exceptions.RequestException as e:
        console.print(f"❌ [red]Request failed:[/red] {e}")
        ctx.exit(1)

@cli.command()
@click.option('--model-name','--mn', help='Model name to remove (used with --rm).')
@click.option('--rm', is_flag=True, help='Remove a model configuration.')
@click.pass_context
def list(ctx, rm, model_name):
    """- List saved model configurations.
       
       - Remove a model configuration."""
    if rm:
        if not model_name:
            console.print("❌ [red]Error:[/red] --model-name is required when using --rm")

            ctx.exit(1)
        
        # Check if model exists before trying to remove
        existing_config = get_model_config(model_name)
        if not existing_config:
            console.print(f"❌ {model_name}[red] not found:[/red]")
            console.print("[yellow]Use 'openarc list' to see available configurations.[/yellow]")
            ctx.exit(1)
        
        # Remove the configuration
        if remove_model_config(model_name):
            console.print(f"🗑️  [green]Model configuration removed:[/green] {model_name}")
        else:
            console.print(f"❌ [red]Failed to remove model configuration:[/red] {model_name}")
            ctx.exit(1)
        return
    
    config = load_full_config()
    models = config.get("models", {})
    
    if not models:
        console.print("[yellow]No model configurations found.[/yellow]")
        console.print("[dim]Use 'openarc add --help' to see how to save configurations.[/dim]")
        return
    
    console.print(f"📋 [blue]Saved Model Configurations ({len(models)}):[/blue]\n")
    
    for model_name, model_config in models.items():
        # Create a table for each model configuration
        config_table = Table(show_header=False, box=None, pad_edge=False)
        

        config_table.add_row("model_name", f"[cyan]{model_name}[/cyan]")
        config_table.add_row("device", f"[blue]{model_config.get('device')}[/blue]")
        config_table.add_row("engine", f"[green]{model_config.get('engine')}[/green]")
        config_table.add_row("model_type", f"[magenta]{model_config.get('model_type')}[/magenta]")
        
        
        rtc = model_config.get('runtime_config', {})
        if rtc:
            config_table.add_row("", "")
            config_table.add_row(Text("runtime_config", style="bold underline yellow"), "")
            for key, value in rtc.items():
                config_table.add_row(f"  {key}", f"[dim]{value}[/dim]")
        
        panel = Panel(
            config_table,
            border_style="green"
        )
        console.print(panel)
    
    console.print("\n[dim]To load a saved configuration: openarc load --model-name <model_name>[/dim]")
    console.print("[dim]To remove a configuration: openarc list --remove --model-name <model_name>[/dim]")

@cli.command()
@click.pass_context
def status(ctx):
    """- GET Status of loaded models."""
    cli_instance = OpenArcCLI()
    
    url = f"{cli_instance.base_url}/openarc/status"
    
    try:
        console.print("📊 [blue]Getting model status...[/blue]")
        response = requests.get(url, headers=cli_instance.get_headers())
        
        if response.status_code == 200:
            result = response.json()
            models = result.get("models", [])
            total_models = result.get("total_loaded_models", 0)
            
            if not models:
                console.print("[yellow]No models currently loaded.[/yellow]")
            else:
                # Create a table for all models
                status_table = Table()
                status_table.add_column("model_name", style="cyan", width=20)
                status_table.add_column("device", style="blue", width=10)
                status_table.add_column("model_type", style="magenta", width=15)
                status_table.add_column("engine", style="green", width=10)
                status_table.add_column("status", style="yellow", width=10)
                status_table.add_column("time_loaded", style="dim", width=20)
                
                for model in models:
                    model_name = model.get("model_name")
                    device = model.get("device")
                    model_type = model.get("model_type")
                    engine = model.get("engine")
                    status = model.get("status")
                    time_loaded = model.get("time_loaded")
                    
                    status_table.add_row(
                        model_name,
                        device,
                        model_type,
                        engine,
                        status,
                        time_loaded
                    )
                
                console.print(status_table)
                console.print(f"\n[green]Total models loaded: {total_models}[/green]")
            
        else:
            console.print(f"❌ [red]Error getting status: {response.status_code}[/red]")
            console.print(f"[red]Response:[/red] {response.text}")
            ctx.exit(1)
            
    except requests.exceptions.RequestException as e:
        console.print(f"❌ [red]Request failed:[/red] {e}")
        ctx.exit(1)

@cli.group()
@click.pass_context
def tool(ctx):
    """- Utility scripts."""
    pass

@tool.command('device-props')
@click.pass_context
def device_properties(ctx):
    """
    - Query OpenVINO device properties for all available devices.
    """
    
    try:
        console.print("🔍 [blue]Querying device data for all devices...[/blue]")
        device_query = DeviceDataQuery()
        available_devices = device_query.get_available_devices()
        
        console.print(f"\n📊 [green]Available Devices ({len(available_devices)}):[/green]")
        
        if not available_devices:
            console.print("❌ [red]No devices found![/red]")
            ctx.exit(1)
        
        for device in available_devices:
            # Create a panel for each device
            properties = device_query.get_device_properties(device)
            properties_text = "\n".join([f"{key}: {value}" for key, value in properties.items()])
            
            panel = Panel(
                properties_text,
                title=f"🔹 Device: {device}",
                title_align="left",
                border_style="blue"
            )
            console.print(panel)
        
        console.print(f"\n✅ [green]Found {len(available_devices)} device(s)[/green]")
        
    except Exception as e:
        console.print(f"❌ [red]Error querying device data:[/red] {e}")
        ctx.exit(1)

@tool.command('device-detect')
@click.pass_context
def device_detect(ctx):
    """
    - Detect available OpenVINO devices.
    """
    
    try:
        console.print("🔍 [blue]Detecting OpenVINO devices...[/blue]")
        diagnostic = DeviceDiagnosticQuery()
        available_devices = diagnostic.get_available_devices()
        
        table = Table()
        table.add_column("Index", style="cyan", width=2)
        table.add_column("Device", style="green")
        
        if not available_devices:
            console.print("❌ [red] Sanity test failed: No OpenVINO devices found! Maybe check your drivers?[/red]")
            ctx.exit(1)
        
        for i, device in enumerate(available_devices, 1):
            table.add_row(str(i), device)
        
        console.print(table)
        console.print(f"\n✅ [green] Sanity test passed: found {len(available_devices)} device(s)[/green]")
            
    except Exception as e:
        console.print(f"❌ [red]Sanity test failed: No OpenVINO devices found! Maybe check your drivers?[/red] {e}")
        ctx.exit(1)

@cli.group()
def serve():
    """
    - Start the OpenArc server.
    """
    pass

@serve.command("start")
@click.option("--host", type=str, default="0.0.0.0", show_default=True,
              help="""
              - Host to bind the server to
              """)
@click.option("--openarc-port", 
              type=int, 
              default=8000, 
              show_default=True,
              help="""
              - Port to bind the server to
              """)

def start(host, openarc_port):
    """
    - 'start' reads --host and --openarc-port from config or defaults to 0.0.0.0:8000
    """
    # Save server configuration for other CLI commands to use
    save_cli_config(host, openarc_port)
    
    console.print(f"🚀 [green]Starting OpenArc server on {host}:{openarc_port}[/green]")
    start_server(host=host, openarc_port=openarc_port)


if __name__ == "__main__":
    cli()


>>>>>>> ea298b05
<|MERGE_RESOLUTION|>--- conflicted
+++ resolved
@@ -1,4 +1,3 @@
-<<<<<<< HEAD
 #!/usr/bin/env python3
 """
 OpenArc CLI Tool - Command-line interface for OpenArc server operations.
@@ -173,508 +172,6 @@
     type=click.Choice(['llm', 'vlm', 'whisper', 'kokoro', 'emb', 'rerank']),
     required=True,
     help='Model type (llm, vlm, whisper, kokoro, emb, rerank)')
-@click.option('--device', '--d',
-    required=True,
-    help='Device(s) to load the model on.')
-@click.option("--runtime-config", "--rtc",
-    type=dict,
-    default={},
-    help='OpenVINO runtime configuration (e.g., performance hints). These are checked serverside at runtime.')
-@click.pass_context
-def add(ctx, model_path, model_name, engine, model_type, device, runtime_config):
-    """- Add a model configuration to the config file."""
-    
-    # Build and save configuration
-    load_config = {
-        "model_name": model_name,
-        "model_path": model_path,  
-        "model_type": model_type,  
-        "engine": engine,    
-        "device": device,
-        "runtime_config": runtime_config if runtime_config else {}
-    }
-    
-    save_model_config(model_name, load_config)
-    console.print(f"✅ [green]Saved configuration for:[/green] {model_name}")
-    console.print(f"[dim]Use 'openarc load --mn {model_name}' to load this model.[/dim]")
-
-@cli.command()
-@click.option('--model-name', '--mn',
-    required=True,
-    help='Model name to load from saved configuration.')
-@click.pass_context
-def load(ctx, model_name):
-    """- Load a model from saved configuration."""
-    cli_instance = OpenArcCLI()
-    
-    # Get saved configuration
-    saved_config = get_model_config(model_name)
-    
-    if not saved_config:
-        console.print(f"❌ [red]Model configuration not found:[/red] {model_name}")
-        console.print("[yellow]Tip: Use 'openarc list' to see saved configurations, or 'openarc add' to create a new one.[/yellow]")
-        ctx.exit(1)
-    
-    load_config = saved_config.copy()
-    
-    # Make API request to load the model
-    url = f"{cli_instance.base_url}/openarc/load"
-    
-    try:
-        console.print("[cyan]working...[/cyan]")
-        response = requests.post(url, json=load_config, headers=cli_instance.get_headers())
-        
-        if response.status_code == 200:
-
-            console.print("[green]Done![/green]")
-            console.print("[dim]Use 'openarc status' to check the status of loaded models.[/dim]")
-        else:
-            console.print(f"❌ [red]error: {response.status_code}[/red]")
-            console.print(f"[red]Response:[/red] {response.text}")
-            ctx.exit(1)
-            
-    except requests.exceptions.RequestException as e:
-        console.print(f"❌ [red]Request failed:[/red] {e}")
-        ctx.exit(1)
-
-@cli.command()
-@click.option('--model-name', '--mn', required=True, help='Model name to unload')
-@click.pass_context
-def unload(ctx, model_name):
-    """
-    - POST Delete a model from registry and unload from memory.
-    """
-    cli_instance = OpenArcCLI()
-
-    url = f"{cli_instance.base_url}/openarc/unload"
-    payload = {"model_name": model_name}
-    
-    try:
-        console.print(f"🗑️  [blue]Unloading model:[/blue] {model_name}")
-        response = requests.post(url, json=payload, headers=cli_instance.get_headers())
-        
-        if response.status_code == 200:
-            result = response.json()
-            # Handle different possible response formats
-            message = result.get('message', f"Model '{model_name}' unloaded successfully")
-            console.print(f"✅ [green]{message}[/green]")
-        else:
-            console.print(f"❌ [red]Error unloading model: {response.status_code}[/red]")
-            console.print(f"[red]Response:[/red] {response.text}")
-            ctx.exit(1)
-            
-    except requests.exceptions.RequestException as e:
-        console.print(f"❌ [red]Request failed:[/red] {e}")
-        ctx.exit(1)
-
-@cli.command()
-@click.option('--model-name','--mn', help='Model name to remove (used with --rm).')
-@click.option('--rm', is_flag=True, help='Remove a model configuration.')
-@click.pass_context
-def list(ctx, rm, model_name):
-    """- List saved model configurations.
-       
-       - Remove a model configuration."""
-    if rm:
-        if not model_name:
-            console.print("❌ [red]Error:[/red] --model-name is required when using --rm")
-
-            ctx.exit(1)
-        
-        # Check if model exists before trying to remove
-        existing_config = get_model_config(model_name)
-        if not existing_config:
-            console.print(f"❌ {model_name}[red] not found:[/red]")
-            console.print("[yellow]Use 'openarc list' to see available configurations.[/yellow]")
-            ctx.exit(1)
-        
-        # Remove the configuration
-        if remove_model_config(model_name):
-            console.print(f"🗑️  [green]Model configuration removed:[/green] {model_name}")
-        else:
-            console.print(f"❌ [red]Failed to remove model configuration:[/red] {model_name}")
-            ctx.exit(1)
-        return
-    
-    config = load_full_config()
-    models = config.get("models", {})
-    
-    if not models:
-        console.print("[yellow]No model configurations found.[/yellow]")
-        console.print("[dim]Use 'openarc add --help' to see how to save configurations.[/dim]")
-        return
-    
-    console.print(f"📋 [blue]Saved Model Configurations ({len(models)}):[/blue]\n")
-    
-    for model_name, model_config in models.items():
-        # Create a table for each model configuration
-        config_table = Table(show_header=False, box=None, pad_edge=False)
-        
-
-        config_table.add_row("model_name", f"[cyan]{model_name}[/cyan]")
-        config_table.add_row("device", f"[blue]{model_config.get('device')}[/blue]")
-        config_table.add_row("engine", f"[green]{model_config.get('engine')}[/green]")
-        config_table.add_row("model_type", f"[magenta]{model_config.get('model_type')}[/magenta]")
-        
-        
-        rtc = model_config.get('runtime_config', {})
-        if rtc:
-            config_table.add_row("", "")
-            config_table.add_row(Text("runtime_config", style="bold underline yellow"), "")
-            for key, value in rtc.items():
-                config_table.add_row(f"  {key}", f"[dim]{value}[/dim]")
-        
-        panel = Panel(
-            config_table,
-            border_style="green"
-        )
-        console.print(panel)
-    
-    console.print("\n[dim]To load a saved configuration: openarc load --model-name <model_name>[/dim]")
-    console.print("[dim]To remove a configuration: openarc list --remove --model-name <model_name>[/dim]")
-
-@cli.command()
-@click.pass_context
-def status(ctx):
-    """- GET Status of loaded models."""
-    cli_instance = OpenArcCLI()
-    
-    url = f"{cli_instance.base_url}/openarc/status"
-    
-    try:
-        console.print("📊 [blue]Getting model status...[/blue]")
-        response = requests.get(url, headers=cli_instance.get_headers())
-        
-        if response.status_code == 200:
-            result = response.json()
-            models = result.get("models", [])
-            total_models = result.get("total_loaded_models", 0)
-            
-            if not models:
-                console.print("[yellow]No models currently loaded.[/yellow]")
-            else:
-                # Create a table for all models
-                status_table = Table(title=f"📊 Loaded Models ({total_models})")
-                status_table.add_column("model_name", style="cyan", width=20)
-                status_table.add_column("device", style="blue", width=10)
-                status_table.add_column("model_type", style="magenta", width=15)
-                status_table.add_column("engine", style="green", width=10)
-                status_table.add_column("status", style="yellow", width=10)
-                status_table.add_column("time_loaded", style="dim", width=20)
-                
-                for model in models:
-                    model_name = model.get("model_name")
-                    device = model.get("device")
-                    model_type = model.get("model_type")
-                    engine = model.get("engine")
-                    status = model.get("status")
-                    time_loaded = model.get("time_loaded")
-                    
-                    status_table.add_row(
-                        model_name,
-                        device,
-                        model_type,
-                        engine,
-                        status,
-                        time_loaded
-                    )
-                
-                console.print(status_table)
-                console.print(f"\n[green]Total models loaded: {total_models}[/green]")
-            
-        else:
-            console.print(f"❌ [red]Error getting status: {response.status_code}[/red]")
-            console.print(f"[red]Response:[/red] {response.text}")
-            ctx.exit(1)
-            
-    except requests.exceptions.RequestException as e:
-        console.print(f"❌ [red]Request failed:[/red] {e}")
-        ctx.exit(1)
-
-@cli.group()
-@click.pass_context
-def tool(ctx):
-    """- Utility scripts."""
-    pass
-
-@tool.command('device-props')
-@click.pass_context
-def device_properties(ctx):
-    """
-    - Query OpenVINO device properties for all available devices.
-    """
-    
-    try:
-        console.print("🔍 [blue]Querying device data for all devices...[/blue]")
-        device_query = DeviceDataQuery()
-        available_devices = device_query.get_available_devices()
-        
-        console.print(f"\n📊 [green]Available Devices ({len(available_devices)}):[/green]")
-        
-        if not available_devices:
-            console.print("❌ [red]No devices found![/red]")
-            ctx.exit(1)
-        
-        for device in available_devices:
-            # Create a panel for each device
-            properties = device_query.get_device_properties(device)
-            properties_text = "\n".join([f"{key}: {value}" for key, value in properties.items()])
-            
-            panel = Panel(
-                properties_text,
-                title=f"🔹 Device: {device}",
-                title_align="left",
-                border_style="blue"
-            )
-            console.print(panel)
-        
-        console.print(f"\n✅ [green]Found {len(available_devices)} device(s)[/green]")
-        
-    except Exception as e:
-        console.print(f"❌ [red]Error querying device data:[/red] {e}")
-        ctx.exit(1)
-
-@tool.command('device-detect')
-@click.pass_context
-def device_detect(ctx):
-    """
-    - Detect available OpenVINO devices.
-    """
-    
-    try:
-        console.print("🔍 [blue]Detecting OpenVINO devices...[/blue]")
-        diagnostic = DeviceDiagnosticQuery()
-        available_devices = diagnostic.get_available_devices()
-        
-        table = Table()
-        table.add_column("Index", style="cyan", width=2)
-        table.add_column("Device", style="green")
-        
-        if not available_devices:
-            console.print("❌ [red] Sanity test failed: No OpenVINO devices found! Maybe check your drivers?[/red]")
-            ctx.exit(1)
-        
-        for i, device in enumerate(available_devices, 1):
-            table.add_row(str(i), device)
-        
-        console.print(table)
-        console.print(f"\n✅ [green] Sanity test passed: found {len(available_devices)} device(s)[/green]")
-            
-    except Exception as e:
-        console.print(f"❌ [red]Sanity test failed: No OpenVINO devices found! Maybe check your drivers?[/red] {e}")
-        ctx.exit(1)
-
-@cli.group()
-def serve():
-    """
-    - Start the OpenArc server.
-    """
-    pass
-
-@serve.command("start")
-@click.option("--host", type=str, default="0.0.0.0", show_default=True,
-              help="""
-              - Host to bind the server to
-              """)
-@click.option("--openarc-port", 
-              type=int, 
-              default=8000, 
-              show_default=True,
-              help="""
-              - Port to bind the server to
-              """)
-
-def start(host, openarc_port):
-    """
-    - 'start' reads --host and --openarc-port from config or defaults to 0.0.0.0:8000
-    """
-    # Save server configuration for other CLI commands to use
-    save_cli_config(host, openarc_port)
-    
-    console.print(f"🚀 [green]Starting OpenArc server on {host}:{openarc_port}[/green]")
-    start_server(host=host, openarc_port=openarc_port)
-
-
-if __name__ == "__main__":
-    cli()
-
-
-
-=======
-#!/usr/bin/env python3
-"""
-OpenArc CLI Tool - Command-line interface for OpenArc server operations.
-"""
-import os
-import json
-from pathlib import Path
-
-import requests
-import rich_click as click
-from rich.console import Console
-from rich.panel import Panel
-from rich.table import Table
-from rich.text import Text
-
-from src.server.launch import start_server
-from src.cli.device_query import DeviceDataQuery, DeviceDiagnosticQuery
-
-click.rich_click.STYLE_OPTIONS_TABLE_LEADING = 1
-click.rich_click.STYLE_OPTIONS_TABLE_BOX = "SIMPLE"
-click.rich_click.STYLE_COMMANDS_TABLE_SHOW_LINES = True
-click.rich_click.STYLE_COMMANDS_TABLE_BORDER_STYLE = "red"
-click.rich_click.STYLE_COMMANDS_TABLE_ROW_STYLES = ["magenta", "yellow", "cyan", "green"]
-
-console = Console()
-
-PROJECT_ROOT = Path(__file__).parent.parent.parent
-CONFIG_FILE = PROJECT_ROOT / "openarc-config.json"
-
-def save_cli_config(host: str, port: int):
-    """Save server configuration to JSON config file."""
-    config = load_full_config()  # Load existing config first
-    config.update({
-        "server": {
-            "host": host,
-            "port": port
-        },
-        "created_by": "openarc-cli",
-        "version": "1.0"
-    })
-    
-    with open(CONFIG_FILE, "w") as f:
-        json.dump(config, f, indent=2)
-    
-    console.print(f"📝 [dim]Configuration saved to: {CONFIG_FILE}[/dim]")
-
-def save_model_config(model_name: str, load_config: dict):
-    """Save model configuration to JSON config file."""
-    config = load_full_config()
-    
-    if "models" not in config:
-        config["models"] = {}
-    
-    config["models"][model_name] = load_config
-    
-    with open(CONFIG_FILE, "w") as f:
-        json.dump(config, f, indent=2)
-    
-    console.print(f"💾 [green]Model configuration saved:[/green] {model_name}")
-
-def load_full_config():
-    """Load full configuration from JSON config file."""
-    if CONFIG_FILE.exists():
-        try:
-            with open(CONFIG_FILE, "r") as f:
-                config = json.load(f)
-                return config if config else {}
-        except (json.JSONDecodeError, FileNotFoundError):
-            console.print(f"[yellow]Warning: Could not read config file {CONFIG_FILE}[/yellow]")
-    
-    return {}
-
-def get_model_config(model_name: str):
-    """Get model configuration by name."""
-    config = load_full_config()
-    models = config.get("models", {})
-    return models.get(model_name)
-
-def remove_model_config(model_name: str):
-    """Remove model configuration by name."""
-    config = load_full_config()
-    models = config.get("models", {})
-    
-    if model_name not in models:
-        return False
-    
-    del models[model_name]
-    config["models"] = models
-    
-    with open(CONFIG_FILE, "w") as f:
-        json.dump(config, f, indent=2)
-    
-    return True
-
-def load_cli_config():
-    """Load server configuration from YAML config file."""
-    config = load_full_config()
-    if config and "server" in config:
-        return config["server"]
-    
-    return {"host": "localhost", "port": 8000}  # defaults
-
-class OpenArcCLI:
-    def __init__(self, base_url=None, api_key=None):
-        if base_url is None:
-            config = load_cli_config()
-            base_url = f"http://{config['host']}:{config['port']}"
-        self.base_url = base_url
-        self.api_key = api_key or os.getenv('OPENARC_API_KEY')
-        
-    def get_headers(self):
-        """Get headers for API requests."""
-        headers = {'Content-Type': 'application/json'}
-        if self.api_key:
-            headers['Authorization'] = f'Bearer {self.api_key}'
-        return headers
-
-class ColoredAsciiArtGroup(click.RichGroup):
-    def get_help(self, ctx):
-        console = Console()
-        art = Text()
-        art.append(" _____                   ___           \n", style="blue")
-        art.append("|  _  |                 / _ \\          \n", style="blue")
-        art.append("| | | |_ __   ___ _ __ / /_\\ \\_ __ ___ \n", style="blue")
-        art.append("| | | | '_ \\ / _ \\ '_ \\|  _  | '__/ __|\n", style="blue")
-        art.append("\\ \\_/ / |_) |  __/ | | | | | | | | (__ \n", style="blue")
-        art.append(" \\___/| .__/ \\___|_| |_\\_| |_/_|  \\___|\n", style="blue")
-        art.append("      | |                              \n", style="white")
-        art.append("      |_|                              \n", style="white")
-        art.append(" \n", style="white")
-        art.append(" The CLI application   \n", style="white")
-        console.print(art)
-        return super().get_help(ctx)
-
-@click.group(cls=ColoredAsciiArtGroup)
-def cli():
-    """
-    Use this application to interface with the OpenArc server.
-    
-    Features:
-
-    • Start the OpenArc server.
-    
-    • Load models into the OpenArc server.
-    
-    • List models from saved configurations.
-
-    • Check the status of loaded models.
-
-    • Unload models.
-
-    • Query device properties.
-
-    • Query installed devices.
-
-
-    To get started add --help to one of the commands below to view its documentation.
-    """
-
-@cli.command()
-@click.option('--model-name', '--mn',
-    required=True,
-    help='Public facing name of the model.')
-@click.option('--model-path', '--m',
-    required=True, 
-    help='Path to OpenVINO IR converted model.')
-@click.option('--engine', '--en',
-    type=click.Choice(['ovgenai', 'openvino', 'optimum']),
-    required=True,
-    help='Engine used to load the model (ovgenai, openvino, optimum)')
-@click.option('--model-type', '--mt',
-    type=click.Choice(['llm', 'vlm', 'whisper', 'kokoro', 'emb']),
-    required=True,
-    help='Model type (llm, vlm, whisper, kokoro, emb)')
 @click.option('--device', '--d',
     required=True,
     help='Device(s) to load the model on.')
@@ -1001,4 +498,3 @@
     cli()
 
 
->>>>>>> ea298b05
