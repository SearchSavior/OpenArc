--- conflicted
+++ resolved
@@ -1,8 +1,4 @@
-<<<<<<< HEAD
 name: OpenArc_build5
-=======
-name: OpenArc_test2
->>>>>>> 5488d91b
 channels:
   - conda-forge
   - defaults
@@ -10,12 +6,9 @@
   - python=3.11.11
   - pip
   - pip:
-<<<<<<< HEAD
     - transformers==4.52.3
-=======
-    - transformers==4.51.0 --no-deps
->>>>>>> 5488d91b
     - optimum[openvino]
+    - openvino==2025.1.0
     - openvino==2025.1.0
     - openvino-tokenizers==2025.1.0.0
     - openvino-genai==2025.1.0.0
